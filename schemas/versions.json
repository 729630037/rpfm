{
  "schema_3k.json": 0,
  "schema_are.json": 6,
  "schema_att.json": 10,
  "schema_emp.json": 0,
  "schema_nap.json": 0,
<<<<<<< HEAD
  "schema_rom2.json": 10,
  "schema_sho2.json": 5,
  "schema_tob.json": 7,
  "schema_wh.json": 16
=======
  "schema_rom2.json": 11,
  "schema_sho2.json": 6,
  "schema_tob.json": 8,
  "schema_wh.json": 17,
  "schema_wh2.json": 17
>>>>>>> b127d850
}<|MERGE_RESOLUTION|>--- conflicted
+++ resolved
@@ -4,16 +4,9 @@
   "schema_att.json": 10,
   "schema_emp.json": 0,
   "schema_nap.json": 0,
-<<<<<<< HEAD
-  "schema_rom2.json": 10,
-  "schema_sho2.json": 5,
-  "schema_tob.json": 7,
-  "schema_wh.json": 16
-=======
   "schema_rom2.json": 11,
   "schema_sho2.json": 6,
   "schema_tob.json": 8,
   "schema_wh.json": 17,
   "schema_wh2.json": 17
->>>>>>> b127d850
 }